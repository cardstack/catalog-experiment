--- conflicted
+++ resolved
@@ -64,26 +64,5 @@
     "content-type",
     contentType(mime) as Exclude<string, false>
   );
-<<<<<<< HEAD
-  response.headers.set("content-length", String(file.stat.size));
-=======
   response.headers.set("content-length", String(file.stat().size));
-}
-
-async function bundled(path: string, file: FileDescriptor): Promise<Response> {
-  let js = await file.readText();
-  if (!js) {
-    return new Response(`'${path}' is an empty file`, { status: 500 });
-  }
-
-  // just to prove that we can do this, but really this goes into the builder...
-  let result = await parse(js, {});
-  console.log(result);
-
-  let response = new Response(js);
-  response.headers.set("content-type", "application/javascript");
-  response.headers.set("content-length", String(js.length));
-
-  return response;
->>>>>>> 9e5610bc
 }